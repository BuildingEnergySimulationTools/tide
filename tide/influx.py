--- conflicted
+++ resolved
@@ -78,11 +78,7 @@
     org: str,
     token: str,
     tz_info: str = "UTC",
-<<<<<<< HEAD
-    timeout:int= 10000
-=======
     timeout: int = 10000,
->>>>>>> f7bd9158
 ) -> pd.DataFrame:
     client = InfluxDBClient(url=url, org=org, token=token, timeout=timeout)
     query_api = client.query_api()
@@ -115,7 +111,6 @@
     tz_info: str = "UTC",
     request_timeout: int = 10000,
     max_retry: int = 5,
-    request_timeout:int = 10000,
     waited_seconds_at_retry: int = 5,
     verbose: bool = False,
 ) -> pd.DataFrame:
@@ -268,11 +263,7 @@
                         org=org,
                         token=token,
                         tz_info=tz_info,
-<<<<<<< HEAD
-                        timeout=request_timeout
-=======
                         timeout=request_timeout,
->>>>>>> f7bd9158
                     )
                 )
                 break
