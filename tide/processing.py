import pandas as pd
import numpy as np
import datetime as dt
from functools import partial
from collections.abc import Callable

from sklearn.utils.validation import check_is_fitted
from scipy.ndimage import gaussian_filter1d

from tide.base import BaseProcessing, BaseFiller, BaseOikoMeteo
from tide.math import time_gradient
from tide.utils import (
    get_data_blocks,
    get_outer_timestamps,
    check_and_return_dt_index_df,
    parse_request_to_col_names,
)
from tide.regressors import SkSTLForecast
from tide.classifiers import STLEDetector

MODEL_MAP = {"STL": SkSTLForecast}

OIKOLAB_DEFAULT_MAP = {
    "temperature": "t_ext__°C__outdoor__meteo",
    "dewpoint_temperature": "t_dp__°C__outdoor__meteo",
    "mean_sea_level_pressure": "pressure__Pa__outdoor__meteo",
    "wind_speed": "wind_speed__m/s__outdoor__meteo",
    "100m_wind_speed": "100m_wind_speed__m/s__outdoor__meteo",
    "relative_humidity": "rh__0-1RH__outdoor__meteo",
    "surface_solar_radiation": "gho__w/m²__outdoor__meteo",
    "direct_normal_solar_radiation": "dni__w/m²__outdoor__meteo",
    "surface_diffuse_solar_radiation": "dhi__w/m²__outdoor__meteo",
    "surface_thermal_radiation": "thermal_radiation__w/m²__outdoor__meteo",
    "total_cloud_cover": "total_cloud_cover__0-1cover__outdoor__meteo",
    "total_precipitation": "total_precipitation__mm__outdoor__meteo",
}


class Identity(BaseProcessing):
    """
    A custom transformer that returns the input data without any modifications.

    This transformer is useful when you want to include an identity transformation step
    in a scikit-learn pipeline, where the input data should be returned unchanged.

    Parameters:
    -----------
    None

    Methods:
    --------
    fit(X, y=None):
        This method does nothing and simply returns the transformer instance.

        Parameters:
        -----------
        X : array-like, shape (n_samples, n_features)
            The input data.

        y : array-like, shape (n_samples,), optional (default=None)
            The target values.

        Returns:
        --------
        self : object
            The transformer instance itself.

    transform(X):
        This method returns the input data without any modifications.

        Parameters:
        -----------
        X : array-like, shape (n_samples, n_features)
            The input data.

        Returns:
        --------
        transformed_X : array-like, shape (n_samples, n_features)
            The input data without any modifications.
    """

    def __init__(self):
        super().__init__()

    def _fit_implementation(self, X: pd.Series | pd.DataFrame, y=None):
        return self

    def _transform_implementation(self, X: pd.Series | pd.DataFrame):
        return X


class ReplaceDuplicated(BaseProcessing):
    """This transformer replaces duplicated values in each column by
    specified new value.

    Parameters
    ----------
    keep : str, default 'first'
        Specify which of the duplicated (if any) value to keep.
        Allowed arguments : ‘first’, ‘last’, False.

    Attributes
    ----------
    value : str, default np.nan
        value used to replace not kept duplicated.

    Methods
    -------
    fit(X, y=None)
        Returns self.

    transform(X)
        Drops the duplicated values in the Pandas DataFrame `X`
        Returns the DataFrame with the duplicated filled with 'value'
    """

    def __init__(self, keep="first", value=np.nan):
        super().__init__()
        self.keep = keep
        self.value = value

    def _fit_implementation(self, X: pd.Series | pd.DataFrame, y=None):
        return self

    def _transform_implementation(self, X: pd.Series | pd.DataFrame):
        for col in X.columns:
            X.loc[X[col].duplicated(keep=self.keep), col] = self.value
        return X


class Dropna(BaseProcessing):
    """A class to drop NaN values in a Pandas DataFrame.

    Parameters
    ----------
    how : str, default 'all'
        How to drop missing values in the data. 'all' drops the row/column if
        all the values are missing, 'any' drops the row/column if any value is
        missing, and a number 'n' drops the row/column if there are at least
        'n' missing values.

    Attributes
    ----------
    how : str
        How to drop missing values in the data.

    Methods
    -------
    fit(X, y=None)
        Returns self.

    transform(X)
        Drops the NaN values in the Pandas DataFrame `X` based on the `how`
        attribute.
        Returns the DataFrame with the NaN values dropped.
    """

    def __init__(self, how="all"):
        super().__init__()
        self.how = how

    def _fit_implementation(self, X: pd.Series | pd.DataFrame, y=None):
        return self

    def _transform_implementation(self, X: pd.Series | pd.DataFrame):
        return X.dropna(how=self.how)


class RenameColumns(BaseProcessing):
    """
    Scikit-learn transformer that renames columns of a Pandas DataFrame.

    Parameters
    ----------
    new_names: list or dict
        A list or a dictionary of new names for columns of a DataFrame.
        If it is a list, it must have the same length as the number of columns
        in the DataFrame. If it is a dictionary, keys must be the old names of
        columns and values must be the new names.

    Attributes
    ----------
    new_names: list or dict
        A list or a dictionary of new names for columns of a DataFrame.

    Methods
    -------
    fit(self, x, y=None)
       No learning is performed, the method simply returns self.

    transform(self, x)
        Renames columns of a DataFrame.

    inverse_transform(self, x)
        Renames columns of a DataFrame.
    """

    def __init__(self, new_names: list[str] | dict[str, str]):
        super().__init__()
        self.new_names = new_names

    def _fit_implementation(self, X, y=None):
        self.feature_names_in_ = list(X.columns)
        if isinstance(self.new_names, list):
            self.removed_columns = list(X.columns)
            self.added_columns = self.new_names
        else:
            self.removed_columns = self.required_columns = list(self.new_names.keys())
            self.added_columns = list(self.new_names.values())

        return self

    def _transform_implementation(self, X: pd.Series | pd.DataFrame):
        check_is_fitted(self, attributes=["feature_names_in_"])
        if isinstance(self.new_names, list):
            if len(self.new_names) != len(X.columns):
                raise ValueError(
                    "Length of new_names list must match the number "
                    "of columns in the DataFrame."
                )
            X.columns = self.new_names
        elif isinstance(self.new_names, dict):
            X.rename(columns=self.new_names, inplace=True)
        return X

    def inverse_transform(self, X: pd.Series | pd.DataFrame):
        check_is_fitted(self, attributes=["feature_names_in_"])
        if not isinstance(X, pd.DataFrame):
            X = pd.DataFrame(X)
        X.columns = self.feature_names_in_
        return self.transform(X)


class SkTransform(BaseProcessing):
    """A transformer class to apply scikit transformers on a pandas DataFrame

    This class takes in a scikit-learn transformers as input and applies the
    transformer to a pandas DataFrame. The resulting data will be a pandas
    DataFrame with the same index and columns as the input DataFrame.

    Parameters
    ----------
    transformer : object
        A scikit-learn transformer to apply on the data.

    Attributes
    ----------
    transformer : object
        A scikit-learn transformer that is fitted on the data.

    Methods
    -------
    fit(x, y=None)
        Fit the scaler to the input data `x`

    transform(x)
        Apply the transformer to the input data `x` and return the result
        as a pandas DataFrame.

    inverse_transform(x)
        Apply the inverse transformer to the input data `x` and return the
        result as a pandas DataFrame.

    """

    def __init__(self, transformer):
        super().__init__()
        self.transformer = transformer

    def _fit_implementation(self, X: pd.Series | pd.DataFrame, y=None):
        self.transformer.fit(X)
        return self

    def _transform_implementation(self, X: pd.Series | pd.DataFrame):
        check_is_fitted(self, attributes=["feature_names_in_"])
        return pd.DataFrame(
            data=self.transformer.transform(X), index=X.index, columns=X.columns
        )

    def inverse_transform(self, X: pd.Series | pd.DataFrame):
        check_is_fitted(self, attributes=["feature_names_in_"])
        X = check_and_return_dt_index_df(X)
        return pd.DataFrame(
            data=self.transformer.inverse_transform(X), index=X.index, columns=X.columns
        )


class ReplaceThreshold(BaseProcessing):
    """Class replacing values in a pandas DataFrame by "value" based on
    threshold values.

    This class implements the scikit-learn transformer API and can be used in
    a scikit-learn pipeline.

    Parameters
    ----------
    upper : float, optional (default=None)
        The upper threshold for values in the DataFrame. Values greater than
        The upper threshold for values in the DataFrame. Values greater than
        this threshold will be replaced.
    lower : float, optional (default=None)
        The lower threshold for values in the DataFrame. Values less than
        this threshold will be replaced.
    value : (default=np.nan)The value to replace the targeted values in X DataFrame
    """

    def __init__(self, upper=None, lower=None, value=np.nan):
        super().__init__()
        self.lower = lower
        self.upper = upper
        self.value = value

    def _fit_implementation(self, X: pd.Series | pd.DataFrame, y=None):
        return self

    def _transform_implementation(self, X: pd.Series | pd.DataFrame):
        if self.lower is not None:
            lower_mask = X < self.lower
        else:
            lower_mask = pd.DataFrame(
                np.full(X.shape, False), index=X.index, columns=X.columns
            )

        if self.upper is not None:
            upper_mask = X > self.upper
        else:
            upper_mask = pd.DataFrame(
                np.full(X.shape, False), index=X.index, columns=X.columns
            )

        X[np.logical_or(lower_mask, upper_mask)] = self.value

        return X


class DropTimeGradient(BaseProcessing):
    """
    A transformer that removes values in a DataFrame based on the time gradient.

    The time gradient is calculated as the difference of consecutive values in
    the time series divided by the time delta between each value.
    If the gradient is below the `lower_rate` or above the `upper_rate`,
    then the value is set to NaN.

    Parameters
    ----------
    dropna : bool, default=True
        Whether to remove NaN values from the DataFrame before processing.
    upper_rate : float, optional
        The upper rate threshold. If the gradient is greater than or equal to
        this value, the value will be set to NaN.
    lower_rate : float, optional
        The lower rate threshold. If the gradient is less than or equal to
         this value, the value will be set to NaN.

    Attributes
    ----------
    None

    Methods
    -------
    fit(X, y=None)
        No learning is performed, the method simply returns self.
    transform(X)
        Removes values in the DataFrame based on the time gradient.

    Returns
    -------
    DataFrame
        The transformed DataFrame.
    """

    def __init__(self, dropna=True, upper_rate=None, lower_rate=None):
        super().__init__()
        self.dropna = dropna
        self.upper_rate = upper_rate
        self.lower_rate = lower_rate

    def _fit_implementation(self, X: pd.Series | pd.DataFrame, y=None):
        return self

    def _transform_implementation(self, X: pd.Series | pd.DataFrame):
        X_transformed = []
        for column in X.columns:
            X_column = X[column]
            if self.dropna:
                original_index = X_column.index.copy()
                X_column = X_column.dropna()

            time_delta = X_column.index.to_series().diff().dt.total_seconds()
            abs_der = abs(X_column.diff().divide(time_delta, axis=0))
            abs_der_two = abs(X_column.diff(periods=2).divide(time_delta, axis=0))
            if self.upper_rate is not None:
                mask_der = abs_der >= self.upper_rate
                mask_der_two = abs_der_two >= self.upper_rate
            else:
                mask_der = pd.Series(
                    np.full(X_column.shape, False),
                    index=X_column.index,
                    name=X_column.name,
                )
                mask_der_two = mask_der

            if self.lower_rate is not None:
                mask_constant = abs_der <= self.lower_rate
            else:
                mask_constant = pd.Series(
                    np.full(X_column.shape, False),
                    index=X_column.index,
                    name=X_column.name,
                )

            mask_to_remove = np.logical_and(mask_der, mask_der_two)
            mask_to_remove = np.logical_or(mask_to_remove, mask_constant)

            X_column[mask_to_remove] = np.nan
            if self.dropna:
                X_column = X_column.reindex(original_index)
            X_transformed.append(X_column)
        return pd.concat(X_transformed, axis=1)


class ApplyExpression(BaseProcessing):
    """A transformer class to apply a mathematical expression on a Pandas
    DataFrame.

    This class implements a transformer that can be used to apply a
     mathematical expression to a Pandas DataFrame.
    The expression can be any valid Python expression that
    can be evaluated using the `eval` function.

    Parameters
    ----------
    expression : str
        A string representing a valid Python expression.
        The expression can use any variables defined in the local scope,
        including the `X` variable that is passed to the `transform` method
         as the input data.

    Attributes
    ----------
    expression : str
        The mathematical expression that will be applied to the input data.

    """

    def __init__(self, expression):
        super().__init__()
        self.expression = expression

    def _fit_implementation(self, X: pd.Series | pd.DataFrame, y=None):
        return self

    def _transform_implementation(self, X: pd.Series | pd.DataFrame):
        return eval(self.expression)


class TimeGradient(BaseProcessing):
    """
    A class to calculate the time gradient of a pandas DataFrame,
     which is the derivative of the data with respect to time.

    Parameters
    ----------
    dropna : bool, optional (default=True)
        Whether to drop NaN values before calculating the time gradient.

    Attributes
    ----------
    dropna : bool
        The dropna attribute of the class.

    Methods
    -------
    fit(X, y=None)
        Fits the transformer to the data. Does not modify the input data.

    transform(X)
        Transforms the input data by calculating the time gradient of
         the data.

    """

    def __init__(self):
        super().__init__()

    def _fit_implementation(self, X: pd.Series | pd.DataFrame, y=None):
        return self

    def _transform_implementation(self, X: pd.Series | pd.DataFrame):
        original_index = X.index.copy()
        derivative = time_gradient(X)
        return derivative.reindex(original_index)


class Ffill(BaseFiller, BaseProcessing):
    """
    A class to front-fill missing values in a Pandas DataFrame.
    the limit argument allows the function to stop frontfilling at a certain
    number of missing value

    Parameters:
        limit: int, default None If limit is specified, this is the maximum number
        of consecutive NaN values to forward/backward fill.
        In other words, if there is a gap with more than this number of consecutive
        NaNs, it will only be partially filled.
        If limit is not specified, this is the maximum number of entries along
        the entire axis where NaNs will be filled. Must be greater than 0 if not None.

    Methods:
        fit(self, X, y=None):
            Does nothing. Returns the object itself.
        transform(self, X):
            Fill missing values in the input DataFrame.
    """

    def __init__(
        self,
        limit: int = None,
        gaps_lte: str | pd.Timedelta | dt.timedelta = None,
        gaps_gte: str | pd.Timedelta | dt.timedelta = None,
    ):
        BaseFiller.__init__(self)
        BaseProcessing.__init__(self)
        self.limit = limit
        self.gaps_gte = gaps_gte
        self.gaps_lte = gaps_lte

    def _fit_implementation(self, X: pd.Series | pd.DataFrame, y=None):
        return self

    def _transform_implementation(self, X: pd.Series | pd.DataFrame):
        filled_x = X.ffill(limit=self.limit)

        if not (self.gaps_gte or self.gaps_lte):
            return filled_x

        gaps_mask = self.get_gaps_mask(X)
        X.values[gaps_mask.to_numpy()] = filled_x.values[gaps_mask.to_numpy()]
        return X


class Bfill(BaseFiller, BaseProcessing):
    """
    A class to back-fill missing values in a Pandas DataFrame.
    the limit argument allows the function to stop backfilling at a certain
    number of missing value

    Parameters:
        limit: int, default None If limit is specified, this is the maximum number
        of consecutive NaN values to forward/backward fill.
        In other words, if there is a gap with more than this number of consecutive
        NaNs, it will only be partially filled.
        If limit is not specified, this is the maximum number of entries along
        the entire axis where NaNs will be filled. Must be greater than 0 if not None.

    Methods:
        fit(self, X, y=None):
            Does nothing. Returns the object itself.
        transform(self, X):
            Fill missing values in the input DataFrame.
    """

    def __init__(
        self,
        limit: int = None,
        gaps_lte: str | pd.Timedelta | dt.timedelta = None,
        gaps_gte: str | pd.Timedelta | dt.timedelta = None,
    ):
        BaseFiller.__init__(self)
        BaseProcessing.__init__(self)
        self.limit = limit
        self.gaps_gte = gaps_gte
        self.gaps_lte = gaps_lte

    def _fit_implementation(self, X: pd.Series | pd.DataFrame, y=None):
        return self

    def _transform_implementation(self, X: pd.Series | pd.DataFrame):
        filled_x = X.bfill(limit=self.limit)

        if not (self.gaps_gte or self.gaps_lte):
            return filled_x

        gaps_mask = self.get_gaps_mask(X)
        X.values[gaps_mask.to_numpy()] = filled_x.values[gaps_mask.to_numpy()]
        return X


class FillNa(BaseFiller, BaseProcessing):
    """
    A class that extends scikit-learn's TransformerMixin and BaseEstimator
    to fill missing values in a Pandas DataFrame.

    Parameters:
        value: scalar, dict, Series, or DataFrame
            Value(s) used to replace missing values.

    Methods:
        fit(self, X, y=None):
            Does nothing. Returns the object itself.
        transform(self, X):
            Fill missing values in the input DataFrame.
    """

    def __init__(
        self,
        value: float,
        gaps_lte: str | pd.Timedelta | dt.timedelta = None,
        gaps_gte: str | pd.Timedelta | dt.timedelta = None,
    ):
        BaseFiller.__init__(self)
        BaseProcessing.__init__(self)
        self.value = value
        self.gaps_gte = gaps_gte
        self.gaps_lte = gaps_lte

    def _fit_implementation(self, X: pd.Series | pd.DataFrame, y=None):
        return self

    def _transform_implementation(self, X: pd.Series | pd.DataFrame):
        if self.gaps_gte or self.gaps_lte:
            gaps = self.get_gaps_dict_to_fill(X)
            for col, gaps in gaps.items():
                for gap in gaps:
                    X.loc[gap, col] = X.loc[gap, col].fillna(self.value)
            return X
        else:
            return X.fillna(self.value)


class Interpolate(BaseFiller, BaseProcessing):
    """A class that implements interpolation of missing values in
     a Pandas DataFrame.

    This class is a transformer that performs interpolation of missing
    values in a Pandas DataFrame, using the specified `method`.
    It will interpolate the gaps of size greater or equal to gaps_gte OR less than
    or equal to gaps_lte.

    Parameters:
    -----------
    method : str or None, default None
        The interpolation method to use. If None, the default interpolation
         method of the Pandas DataFrame `interpolate()` method will be used.
         ["linear", "time", "index", "values", "nearest", "zero", "slinear",
         "quadratic", "cubic", "barycentric", "polynomial", "krogh",
         "piecewise_polynomial", "spline", "pchip", "akima", "cubicspline",
         "from_derivatives"]

    gaps_lte: str | pd.Timedelta | dt.timedelta: Interpolate gaps of size less or
        equal to gaps lte

    gaps_gte: str | pd.Timedelta | dt.timedelta: Interpolate gaps of size greater or
        equal to gaps lte

    Attributes:
    -----------
    columns : Index or None
        The columns of the input DataFrame. Will be set during fitting.
    index : Index or None
        The index of the input DataFrame. Will be set during fitting.

    Methods:
    --------
    fit(X, y=None):
        Fit the transformer to the input DataFrame X. This method will set
         the `columns` and `index` attributes of the transformer,
          and return the transformer instance.
    transform(X):
        Transform the input DataFrame X by performing interpolation of
         missing values using the
        specified `method`. Returns the transformed DataFrame.

    Returns:
    -------
    A transformed Pandas DataFrame with interpolated missing values.
    """

    def __init__(
        self,
        method: str = "linear",
        gaps_lte: str | pd.Timedelta | dt.timedelta = None,
        gaps_gte: str | pd.Timedelta | dt.timedelta = None,
    ):
        BaseFiller.__init__(self)
        BaseProcessing.__init__(self)
        self.method = method
        self.gaps_gte = gaps_gte
        self.gaps_lte = gaps_lte

    def _fit_implementation(self, X: pd.Series | pd.DataFrame, y=None):
        return self

    def _transform_implementation(self, X: pd.Series | pd.DataFrame):
        gaps_mask = self.get_gaps_mask(X)
        X_full = X.interpolate(method=self.method)
        X[gaps_mask] = X_full[gaps_mask]
        return X


class Resample(BaseProcessing):
    """
    Resample time series data in a pandas DataFrame according to rule.
    Allow column wise resampling methods.

    Parameters
    ----------
    rule : str
        The pandas timedelta or object representing the target resampling
        frequency.
    method : str | Callable
        The default method for resampling.
        It Will be overridden if a specific method
        is specified in columns_method
    tide_format_methods:
        Allow the use of tide column format name__unit__bloc to specify
        column aggregation method.
        Warning using this argument will override columns_methods argument.
        Requires fitting operation before transformation
    columns_methods : list of Tuples Optional
        List of tuples containing a list of column names and associated
        resampling method.
        The method should be a string or callable that can be passed
        to the `agg()` method of a pandas DataFrame.
    """

    def __init__(
        self,
        rule: str | pd.Timedelta | dt.timedelta,
        method: str | Callable = "mean",
        tide_format_methods: dict[str, str | Callable] = None,
        columns_methods: list[tuple[list[str], str | Callable]] = None,
    ):
        super().__init__()
        self.rule = rule
        self.method = method
        self.tide_format_methods = tide_format_methods
        self.columns_methods = columns_methods

    def _fit_implementation(self, X: pd.Series | pd.DataFrame, y=None):
        if self.tide_format_methods:
            self.columns_methods = []
            for req, method in self.tide_format_methods.items():
                self.columns_methods.append(
                    (parse_request_to_col_names(X.columns, req), method)
                )

        return self

    def _transform_implementation(self, X: pd.Series | pd.DataFrame):
        check_is_fitted(self, attributes=["feature_names_in_"])
        if not self.columns_methods:
            agg_dict = {col: self.method for col in X.columns}
        else:
            agg_dict = {col: agg for cols, agg in self.columns_methods for col in cols}
            for col in X.columns:
                if col not in agg_dict.keys():
                    agg_dict[col] = self.method

        return X.resample(rule=self.rule).agg(agg_dict)[X.columns]


class AddTimeLag(BaseProcessing):
    """
     PdAddTimeLag - A transformer that adds lagged features to a pandas
     DataFrame.

    This transformer creates new features based on the provided features
    lagged by the given time lag.

    Parameters:
    -----------
    time_lag : datetime.timedelta
        The time lag used to shift the provided features. A positive time lag
        indicates that the new features will contain information from the past,
         while a negative time lag indicates that the new features will
        contain information from the future.

    features_to_lag : list of str or str or None, optional (default=None)
        The list of feature names to lag. If None, all features in the input
         DataFrame will be lagged.

    feature_marker : str or None, optional (default=None)
        The string used to prefix the names of the new lagged features.
        If None, the feature names will be prefixed with the string
        representation of the `time_lag` parameter followed by an underscore.

    drop_resulting_nan : bool, optional (default=False)
        Whether to drop rows with NaN values resulting from the lag operation.

    """

    def __init__(
        self,
        time_lag: str | pd.Timedelta | dt.timedelta = "1h",
        features_to_lag: str | list[str] = None,
        feature_marker: str = None,
        drop_resulting_nan=False,
    ):
        BaseProcessing.__init__(self)
        self.time_lag = time_lag
        self.features_to_lag = features_to_lag
        self.feature_marker = feature_marker
        self.drop_resulting_nan = drop_resulting_nan

    def _fit_implementation(self, X: pd.Series | pd.DataFrame, y=None):
        if self.features_to_lag is None:
            self.features_to_lag = X.columns
        else:
            self.features_to_lag = (
                [self.features_to_lag]
                if isinstance(self.features_to_lag, str)
                else self.features_to_lag
            )
        self.feature_marker = (
            str(self.time_lag) + "_"
            if self.feature_marker is None
            else self.feature_marker
        )
        self.required_columns = self.features_to_lag
        self.added_columns = [
            self.feature_marker + name for name in self.required_columns
        ]
        self.is_fitted_ = True
        return self

    def _transform_implementation(self, X: pd.Series | pd.DataFrame):
        check_is_fitted(self, attributes=["is_fitted_"])
        to_lag = X[self.features_to_lag].copy()
        to_lag.index = to_lag.index + self.time_lag
        to_lag.columns = self.feature_marker + to_lag.columns
        X_transformed = pd.concat([X, to_lag], axis=1)
        if self.drop_resulting_nan:
            X_transformed = X_transformed.dropna()
        return X_transformed


class GaussianFilter1D(BaseProcessing):
    """
    A transformer that applies a 1D Gaussian filter to a Pandas DataFrame.
    The Gaussian filter is a widely used smoothing filter that effectively
    reduces the high-frequency noise in an input signal.

    Parameters
    ----------
    sigma : float, default=5
        Standard deviation of the Gaussian kernel.
        In practice, the value of sigma determines the level of smoothing
        applied to the input signal. A larger value of sigma results in a
         smoother output signal, while a smaller value results in less
          smoothing. However, too large of a sigma value can result in the
           loss of important features or details in the input signal.

    mode : str, default='nearest'
        Points outside the boundaries of the input are filled according to
        the given mode. The default, 'nearest' mode is used to set the values
        beyond the edge of the array equal to the nearest edge value.
        This avoids introducing new values into the smoothed signal that
        could bias the result. Using 'nearest' mode can be particularly useful
        when smoothing a signal with a known range or limits, such as a time
        series with a fixed start and end time.

    truncate : float, default=4.
        The filter will ignore values outside the range
        (mean - truncate * sigma) to (mean + truncate * sigma).
        The truncate parameter is used to define the length of the filter
        kernel, which determines the degree of smoothing applied to the input
        signal.

    Attributes
    ----------
    columns : list
        The column names of the input DataFrame.
    index : pandas.Index
        The index of the input DataFrame.

    Methods
    -------
    get_feature_names_out(input_features=None)
        Get output feature names for the transformed data.
    fit(X, y=None)
        Fit the transformer to the input data.
    transform(X, y=None)
        Transform the input data by applying the 1D Gaussian filter.

    """

    def __init__(self, sigma=5, mode="nearest", truncate=4.0):
        super().__init__()
        self.sigma = sigma
        self.mode = mode
        self.truncate = truncate

    def _fit_implementation(self, X: pd.Series | pd.DataFrame, y=None):
        return self

    def _transform_implementation(self, X: pd.Series | pd.DataFrame):
        check_is_fitted(self, attributes=["feature_names_in_"])
        gauss_filter = partial(
            gaussian_filter1d, sigma=self.sigma, mode=self.mode, truncate=self.truncate
        )

        return X.apply(gauss_filter)


class ColumnsCombine(BaseProcessing):
    """
    A class that combines multiple columns in a pandas DataFrame using a specified
    function.

    Parameters
    ----------
        function (callable or None): A function or method to apply for combining
            columns.
        tide_format_columns str: Tide request format. Columns are determined using
            tide columns format name__unit__bloc. It override the columns attribute
        columns (list or None): A list of column names to combine.
            If None, all columns will be combined.

        function_kwargs (dict or None): Additional keyword arguments to pass to the
            combining function.
        drop_columns (bool): If True, the original columns to combine will be dropped
            from the DataFrame. If False, the original columns will be retained.
        label_name (str): The name of the new column that will store the combined
            values.

    Attributes
    ----------
        columns : list
            The column names of the input DataFrame.
        index : pandas.Index
            The index of the input DataFrame.

    Methods
    -------
        get_feature_names_out(input_features=None)
            Get output feature names for the transformed data.
        fit(X, y=None)
            Fit the transformer to the input data.
        transform(X, y=None)
            Transform the input data by applying the function
    """

    def __init__(
        self,
        function: Callable,
        tide_format_columns: str = None,
        columns=None,
        function_kwargs: dict = {},
        drop_columns: bool = False,
        label_name: str = "combined",
    ):
        BaseProcessing.__init__(self, added_columns=[label_name])
        self.function = function
        self.tide_format_columns = tide_format_columns
        self.columns = columns
        self.function_kwargs = function_kwargs
        self.drop_columns = drop_columns
        self.label_name = label_name

    def _fit_implementation(self, X: pd.Series | pd.DataFrame, y=None):
        if self.columns is None and self.tide_format_columns is None:
            raise ValueError("Provide at least one of columns or tide_format_columns")

        self.columns_to_combine_ = (
            parse_request_to_col_names(X.columns, self.tide_format_columns)
            if self.tide_format_columns
            else self.columns
        )
        self.required_columns = self.columns_to_combine_
        self.removed_columns = self.columns_to_combine_ if self.drop_columns else None
        return self

    def _transform_implementation(self, X: pd.Series | pd.DataFrame):
        check_is_fitted(self, attributes=["columns_to_combine_"])
        X[self.label_name] = self.function(
            X[self.columns_to_combine_], **self.function_kwargs
        )

        if self.drop_columns:
            col_to_return = [
                col for col in X.columns if col not in self.columns_to_combine_
            ]
            return X[col_to_return]
        else:
            return X


class STLFilter(BaseProcessing):
    """
    A transformer that applies Seasonal-Trend decomposition using LOESS (STL)
    to a pandas DataFrame, and filters outliers based on an absolute threshold
    from the residual (error) component of the decomposition.
    Detected outliers are replaced with NaN values.

    Parameters
    ----------
    period : int | str | timedelta
        The periodicity of the seasonal component. Can be specified as:
        - an integer for the number of observations in one seasonal cycle,
        - a string representing the time frequency (e.g., '15T' for 15 minutes),
        - a timedelta object representing the duration of the seasonal cycle.

    trend : int | str | dt.timedelta, optional
        The length of the trend smoother. Must be odd and larger than season
        Statsplot indicate it is usually around 150% of season.
        Strongly depends on your time series.

    absolute_threshold : int | float
        The threshold for detecting anomalies in the residual component.
        Any value in the residual that exceeds this threshold (absolute value)
         is considered an anomaly and replaced by NaN.

    seasonal : int | str | timedelta, optional
        The length of the smoothing window for the seasonal component.
        If not provided, it is inferred based on the period.
        Must be an odd integer if specified as an int.
        Can also be specified as a string representing a time frequency or a
        timedelta object.

    stl_additional_kwargs : dict[str, float], optional
        Additional keyword arguments to pass to the STL decomposition.

    Methods
    -------
    fit(X, y=None)
        Stores the columns and index of the input DataFrame but does not change
        the data. The method is provided for compatibility with the
        scikit-learn pipeline.

    transform(X)
        Applies the STL decomposition to each column of the input DataFrame `X`
        and replaces outliers detected in the residual component with NaN values.
        The outliers are determined based on the provided `absolute_threshold`.

    Returns
    -------
    pd.DataFrame
        The transformed DataFrame with outliers replaced by NaN.
    """

    def __init__(
        self,
        period: int | str | dt.timedelta,
        trend: int | str | dt.timedelta,
        absolute_threshold: int | float,
        seasonal: int | str | dt.timedelta = None,
        stl_additional_kwargs: dict[str, float] = None,
    ):
        super().__init__()
        self.period = period
        self.trend = trend
        self.absolute_threshold = absolute_threshold
        self.seasonal = seasonal
        self.stl_additional_kwargs = stl_additional_kwargs

    def _fit_implementation(self, X: pd.Series | pd.DataFrame, y=None):
        self.stl_ = STLEDetector(
            self.period,
            self.trend,
            self.absolute_threshold,
            self.seasonal,
            self.stl_additional_kwargs,
        )
        self.stl_.fit(X)
        return self

    def _transform_implementation(self, X: pd.Series | pd.DataFrame):
        check_is_fitted(self, attributes=["feature_names_in_", "stl_"])
        errors = self.stl_.predict(X)
        errors = errors.astype(bool)
        for col in errors:
            X.loc[errors[col], col] = np.nan

        return X


class FillGapsAR(BaseFiller, BaseProcessing):
    """
    A class designed to identify gaps in time series data and fill them using
    a specified model.

    1- The class identified the gaps to fill and filter them using upper and lower gap
    thresholds.
    2- The biggest group of valid data is identified and is used to fit the model.
    3- The neighboring gaps are filled using backcasting or forecasting.

    The process is repeated at step 2 until there are no more gaps to fill

    Parameters
    ----------
    model_name : str, optional
        The name of the model to be used for filling gaps, by default "STL".
        It must be a key of MODEL_MAP
    model_kwargs : dict, optional
        A dictionary containing the arguments of the model.
    lower_gap_threshold : str or datetime.datetime, optional
        The lower threshold for the size of gaps to be considered, by default None.
    upper_gap_threshold : str or datetime.datetime, optional
        The upper threshold for the size of gaps to be considered, by default None.

    Attributes
    ----------
    model_ : callable
        The predictive model class used to fill gaps, determined by `model_name`.
    features_ : list
        The list of feature columns present in the data.
    index_ : pd.Index
        The index of the data passed during the `fit` method.
    """

    def __init__(
        self,
        model_name: str = "STL",
        model_kwargs: dict = {},
        gaps_lte: str | dt.datetime | pd.Timestamp = None,
        gaps_gte: str | dt.datetime | pd.Timestamp = None,
    ):
        BaseFiller.__init__(self, gaps_lte, gaps_gte)
        BaseProcessing.__init__(self)
        self.model_name = model_name
        self.model_kwargs = model_kwargs

    def _fit_and_fill_x(self, X, biggest_group, col, idx, backcast):
        check_is_fitted(self, attributes=["model_"])
        bc_model = self.model_(backcast=backcast, **self.model_kwargs)
        bc_model.fit(X.loc[biggest_group, col])
        to_predict = idx.to_series()
        to_predict.name = col
        X.loc[idx, col] = bc_model.predict(to_predict).to_numpy().flatten()

    def _fit_implementation(self, X: pd.Series | pd.DataFrame, y=None):
        self.model_ = MODEL_MAP[self.model_name]
        return self

    def _transform_implementation(self, X: pd.Series | pd.DataFrame):
        check_is_fitted(self, attributes=["model_"])
        gaps = self.get_gaps_dict_to_fill(X)
        for col in X:
            while gaps[col]:
                data_blocks = get_data_blocks(X[col], return_combination=False)[col]
                data_timedelta = [block[-1] - block[0] for block in data_blocks]
                biggest_group = data_blocks[data_timedelta.index(max(data_timedelta))]
                start, end = get_outer_timestamps(biggest_group, X.index)

                indices_to_delete = []
                for i, idx in enumerate(gaps[col]):
                    if start in idx:
                        self._fit_and_fill_x(X, biggest_group, col, idx, backcast=True)
                        indices_to_delete.append(i)
                    elif end in idx:
                        self._fit_and_fill_x(X, biggest_group, col, idx, backcast=False)
                        indices_to_delete.append(i)

                for i in sorted(indices_to_delete, reverse=True):
                    del gaps[col][i]

        return X


class ExpressionCombine(BaseProcessing):
    """
    Performs specified operations on selected columns, creating a new column
    based on the provided expression.
    Useful for aggregation in a single column, or physical expression.
    The transformer can also optionally drop the columns used in the expression
    after computation.

    Parameters
    ----------
    variables_dict : dict[str, str]
        A dictionary mapping variable names (as used in the expression) to the
        column names in the X DataFrame. Keys are variable names in the expression,
        and values are the corresponding column names in the DataFrame.

    expression : str
        A mathematical expression in string format, which will be evaluated using the
        specified columns from the DataFrame. Variables in the expression should
        match the keys in `variables_dict`.

    result_col_name : str
        Name of the new column in which the result of the evaluated expression
        will be stored.

    drop_variables : bool, default=False
        If True, the columns used in the calculation will be dropped
        from the resulting DataFrame after the transformation.

    Examples
    --------
    combiner = Combiner(
        variables_dict={
            "T1": "Tin__°C__building",
            "T2": "Text__°C__outdoor",
            "m": "mass_flwr__m3/h__hvac",
        },
        expression="(T1 - T2) * m * 1004 * 1.204",
        result_col_name="loss_ventilation__J__hvac",
        drop_variables = True
    )
    """

    def __init__(
        self,
        variables_dict: dict[str, str],
        expression: str,
        result_col_name: str,
        drop_variables: bool = False,
    ):
        BaseProcessing.__init__(
            self,
            required_columns=list(variables_dict.values()),
            removed_columns=list(variables_dict.values()) if drop_variables else None,
            added_columns=result_col_name,
        )

        self.variables_dict = variables_dict
        self.expression = expression
        self.result_col_name = result_col_name
        self.drop_variables = drop_variables

    def _fit_implementation(self, X, y=None):
        return self

    def _transform_implementation(self, X: pd.Series | pd.DataFrame):
        exp = self.expression
        for key, val in self.variables_dict.items():
            exp = exp.replace(key, f'X["{val}"]')

        X.loc[:, self.result_col_name] = pd.eval(exp, target=X)
        if self.drop_variables:
            return X[
                [col for col in X.columns if col not in self.variables_dict.values()]
            ]
        else:
            return X


class FillOikoMeteo(BaseFiller, BaseOikoMeteo, BaseProcessing):
    """
    A processor that fills gaps using meteorological data from the Oikolab API.

    This class extends BaseFiller to provide functionality for
    filtering gaps based onthere size. It fills them with corresponding
    meteorological data retrieved from the Oikolab API.

    Attributes:
    -----------
    lat : float
        Latitude of the location for which to retrieve meteorological data.
    lon : float
        Longitude of the location for which to retrieve meteorological data.
    param_map : dict[str, str]
        Mapping of input columns to Oikolab API parameters. Oikolab parameters are :
        'temperature', 'dewpoint_temperature', 'mean_sea_level_pressure',
        'wind_speed', '100m_wind_speed', 'relative_humidity',
        'surface_solar_radiation', 'direct_normal_solar_radiation',
        'surface_diffuse_solar_radiation', 'surface_thermal_radiation',
        'total_cloud_cover', 'total_precipitation'
    model : str
        The meteorological model to use for data retrieval (default is "era5").
    env_oiko_api_key : str
        The name of the environement variable that holds the Oikolab API key
        (set during fitting).

    Example:
    --------
    >>> filler = FillOikoMeteo(gaps_gte="1h", gaps_lte="24h", lat=43.47, lon=-1.51)
    >>> filler.fit(X)
    >>> X_filled = filler.transform(X)

    Notes:
    ------
    - The class requires an Oikolab API key to be set as an environment
    variable env_oiko_api_key.
    - If param_map is not provided, all columns will be filled with temperature data.
    This dumb behavior ensures the processing object is working with default values
    to comply with scikit learn API recomandation.
    - The class handles different frequencies of input data, interpolating or
    resampling as needed.
    """

    def __init__(
        self,
        gaps_lte: str | pd.Timedelta | dt.timedelta = None,
        gaps_gte: str | pd.Timedelta | dt.timedelta = None,
        lat: float = 43.47,
        lon: float = -1.51,
        columns_param_map: dict[str, str] = None,
        model: str = "era5",
        env_oiko_api_key: str = "OIKO_API_KEY",
    ):
        BaseFiller.__init__(self, gaps_lte, gaps_gte)
<<<<<<< HEAD
        BaseOikoMeteo.__init__(self, lat, lon, model, env_oiko_api_key)
        BaseProcessing.__init__(self)
        self.columns_param_map = columns_param_map

    def fit(self, X, y=None):
        X = check_and_return_dt_index_df(X)
        if self.columns_param_map is None:
=======
        BaseProcessing.__init__(self)
        self.lat = lat
        self.lon = lon
        self.param_map = param_map
        self.model = model
        self.env_oiko_api_key = env_oiko_api_key

    def _fit_implementation(self, X, y=None):
        if self.param_map is None:
>>>>>>> 076b1fbd
            # Dumb action fill everything with temperature
            self.columns_param_map = {col: "temperature" for col in X.columns}
        self.get_api_key_from_env()
        self.fitted_ = True
        return self

<<<<<<< HEAD
    def transform(self, X: pd.Series | pd.DataFrame):
        X = check_and_return_dt_index_df(X)
=======
    def _transform_implementation(self, X: pd.Series | pd.DataFrame):
>>>>>>> 076b1fbd
        check_is_fitted(self, attributes=["fitted_", "api_key_"])
        x_freq = get_freq_delta_or_min_time_interval(X)
        gaps_dict = self.get_gaps_dict_to_fill(X)
        for col, idx_list in gaps_dict.items():
            for idx in idx_list:
                df = self.get_meteo_at_x_freq(X, [self.columns_param_map[col]])
                X.loc[idx, col] = df.loc[idx, self.columns_param_map[col]]
        return X


class AddOikoData(BaseOikoMeteo, BaseProcessing):
    """
    A transformer class to fetch and integrate Oikolab meteorological data
    into a given time-indexed DataFrame or Series.

    It retrieves weather data such as temperature, wind speed, or humidity
    at specified latitude and longitude, and adds it to the input DataFrame
    under user-specified column names.

    Parameters
    ----------
    lat : float, optional
        Latitude of the location for which meteorological data is to be fetched.
        Default is 43.47.
    lon : float, optional
        Longitude of the location for which meteorological data is to be fetched.
        Default is -1.51.
    param_columns_map : dict[str, str], optional
        A mapping of meteorological parameter names (keys) to column names (values)
        in the resulting DataFrame. Default is `OIKOLAB_DEFAULT_MAP`.
        Example:
         `{"temperature": "text__°C__meteo", "wind_speed": "wind__m/s__meteo"}`
    model : str, optional
        The meteorological model to use for fetching data. Default is "era5".
    env_oiko_api_key : str, optional
        The name of the environment variable containing the Oikolab API key.
        Default is "OIKO_API_KEY".

    Methods
    -------
    fit(X: pd.Series | pd.DataFrame, y=None)
        Checks the input DataFrame for conflicts with target column names
        and validates the API key availability.

    transform(X: pd.Series | pd.DataFrame)
        Fetches meteorological data and appends it to the input DataFrame
        under the specified column names at given frequency.

    Notes
    -----
    - This class requires access to the Oikolab API, and a valid API key must
      be set as an environment variable.
    - The input DataFrame must have a DateTimeIndex for fetching data at specific
      time frequencies.
    """

    def __init__(
        self,
        lat: float = 43.47,
        lon: float = -1.51,
        param_columns_map: dict[str, str] = OIKOLAB_DEFAULT_MAP,
        model: str = "era5",
        env_oiko_api_key: str = "OIKO_API_KEY",
    ):
        BaseOikoMeteo.__init__(self, lat, lon, model, env_oiko_api_key)
        BaseProcessing.__init__(self)
        self.param_columns_map = param_columns_map

    def fit(self, X: pd.Series | pd.DataFrame, y=None):
        X = check_and_return_dt_index_df(X)
        mask = X.columns.isin(self.param_columns_map.values())
        if mask.any():
            raise ValueError(
                f"Cannot add Oikolab meteo data. {X.columns[mask]} already in columns"
            )
        self.get_api_key_from_env()
        self.columns_check_ = True
        return self

    def transform(self, X: pd.Series | pd.DataFrame):
        X = check_and_return_dt_index_df(X)
        check_is_fitted(self, attributes=["columns_check_", "api_key_"])
        df = self.get_meteo_at_x_freq(X, list(self.param_columns_map.keys()))
        X.loc[:, list(self.param_columns_map.values())] = df.to_numpy()
        return X<|MERGE_RESOLUTION|>--- conflicted
+++ resolved
@@ -1292,39 +1292,20 @@
         env_oiko_api_key: str = "OIKO_API_KEY",
     ):
         BaseFiller.__init__(self, gaps_lte, gaps_gte)
-<<<<<<< HEAD
         BaseOikoMeteo.__init__(self, lat, lon, model, env_oiko_api_key)
         BaseProcessing.__init__(self)
         self.columns_param_map = columns_param_map
 
-    def fit(self, X, y=None):
-        X = check_and_return_dt_index_df(X)
+    def _fit_implementation(self, X, y=None):
         if self.columns_param_map is None:
-=======
-        BaseProcessing.__init__(self)
-        self.lat = lat
-        self.lon = lon
-        self.param_map = param_map
-        self.model = model
-        self.env_oiko_api_key = env_oiko_api_key
-
-    def _fit_implementation(self, X, y=None):
-        if self.param_map is None:
->>>>>>> 076b1fbd
             # Dumb action fill everything with temperature
             self.columns_param_map = {col: "temperature" for col in X.columns}
         self.get_api_key_from_env()
         self.fitted_ = True
         return self
 
-<<<<<<< HEAD
-    def transform(self, X: pd.Series | pd.DataFrame):
-        X = check_and_return_dt_index_df(X)
-=======
-    def _transform_implementation(self, X: pd.Series | pd.DataFrame):
->>>>>>> 076b1fbd
+    def _transform_implementation(self, X: pd.Series | pd.DataFrame):
         check_is_fitted(self, attributes=["fitted_", "api_key_"])
-        x_freq = get_freq_delta_or_min_time_interval(X)
         gaps_dict = self.get_gaps_dict_to_fill(X)
         for col, idx_list in gaps_dict.items():
             for idx in idx_list:
