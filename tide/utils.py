--- conflicted
+++ resolved
@@ -380,18 +380,9 @@
         exceeded the gap threshold.
     """
     data = check_and_return_dt_index_df(data)
-<<<<<<< HEAD
-
-    if isinstance(cols, str):
-        cols = [cols]
-    elif cols is None:
-        cols = list(data.columns)
-
-=======
-    columns = ensure_list(columns) or list(data.columns)
+    cols = ensure_list(cols) or list(data.columns)
 
     # Handle threshold order and adjust select_inner if needed
->>>>>>> d2d6d6a6
     lower_th, upper_th = lower_td_threshold, upper_td_threshold
     select_inner = False
     if lower_th is not None and upper_th is not None:
@@ -399,15 +390,9 @@
             lower_th, upper_th = upper_th, lower_th
             select_inner = True
 
-<<<<<<< HEAD
-    idx_dict = {}
-    for col in cols:
-        idx_dict[col] = get_series_bloc(
-=======
     # Process each column
     idx_dict = {
         col: get_series_bloc(
->>>>>>> d2d6d6a6
             data[col],
             is_null,
             select_inner,
